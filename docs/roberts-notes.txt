<<<<<<< HEAD
**Zlepšit UX v bash**
* přehlednější výstup v bash, barevné logování, fomátovaný výstup.

**Zlepšít logiku LLM**
* zajistit aby LLM nemusel v ideálním případě opakovat pokusy s voláním nástrojů / prompt engineering

**Zobrazit stav jádra**
* zobrazovat aktuální "stav" jádra a jeho "činnost" v "informačním řádku" jak v bash, tak ve WEB UI

LLM debug režim - review každého plánu / kroku

zkušenosti získané s omezením julese predat sophii

vždy je potřeba mít detailní technickou dokumentaci a manuál jak postupovat aby se netratil v kontextu
=======
**Zlepšit UX v bash**
* přehlednější výstup v bash, barevné logování, fomátovaný výstup.

**Zlepšít logiku LLM**
* zajistit aby LLM nemusel v ideálním případě opakovat pokusy s voláním nástrojů / prompt engineering

**Zobrazit stav jádra**
* zobrazovat aktuální "stav" jádra a jeho "činnost" v "informačním řádku" jak v bash, tak ve WEB UI

LLM debug režim - review každého plánu / kroku

zkušenosti získané s omezením julese predat sophii

vždy je potřeba mít detailní technickou dokumentaci a manuál jak postupovat aby se nztratil v kontextu
>>>>>>> 8bc64ce8
<|MERGE_RESOLUTION|>--- conflicted
+++ resolved
@@ -1,4 +1,3 @@
-<<<<<<< HEAD
 **Zlepšit UX v bash**
 * přehlednější výstup v bash, barevné logování, fomátovaný výstup.
 
@@ -12,20 +11,4 @@
 
 zkušenosti získané s omezením julese predat sophii
 
-vždy je potřeba mít detailní technickou dokumentaci a manuál jak postupovat aby se netratil v kontextu
-=======
-**Zlepšit UX v bash**
-* přehlednější výstup v bash, barevné logování, fomátovaný výstup.
-
-**Zlepšít logiku LLM**
-* zajistit aby LLM nemusel v ideálním případě opakovat pokusy s voláním nástrojů / prompt engineering
-
-**Zobrazit stav jádra**
-* zobrazovat aktuální "stav" jádra a jeho "činnost" v "informačním řádku" jak v bash, tak ve WEB UI
-
-LLM debug režim - review každého plánu / kroku
-
-zkušenosti získané s omezením julese predat sophii
-
-vždy je potřeba mít detailní technickou dokumentaci a manuál jak postupovat aby se nztratil v kontextu
->>>>>>> 8bc64ce8
+vždy je potřeba mít detailní technickou dokumentaci a manuál jak postupovat aby se neztratil v kontextu
