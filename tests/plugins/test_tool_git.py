import pytest
import logging
from plugins.tool_git import GitTool
from unittest.mock import patch, MagicMock


@pytest.fixture
def git_tool():
    """Fixture to provide a GitTool instance with a mocked Repo object."""
    with patch("plugins.tool_git.Repo") as mock_repo_class:
        mock_repo_instance = MagicMock()
        mock_repo_class.return_value = mock_repo_instance
        tool = GitTool()
        tool.setup({})
        return tool


def test_git_tool_get_status(git_tool):
    """Tests the get_status method."""
    git_tool.repo.git.status.return_value = "On branch master"
    status = git_tool.get_status()
    assert "On branch master" in status
    git_tool.repo.git.status.assert_called_once()


def test_git_tool_get_diff(git_tool):
    """Tests the get_diff method."""
    git_tool.repo.git.diff.return_value = "diff --git a/file.txt b/file.txt"
    diff = git_tool.get_diff()
    assert "diff --git" in diff
    git_tool.repo.git.diff.assert_called_once()


def test_git_tool_get_current_branch(git_tool):
    """Tests the get_current_branch method."""
    git_tool.repo.active_branch.name = "feature/new-plugin"
    branch = git_tool.get_current_branch()
    assert branch == "feature/new-plugin"


import logging

def test_git_tool_initialization_failure():
    """Tests that the tool handles a failure during repository initialization."""
<<<<<<< HEAD
    with patch("plugins.tool_git.Repo", side_effect=Exception("Test error")), patch(
        "plugins.tool_git.logger"
    ) as mock_logger:
=======
    with patch("plugins.tool_git.Repo", side_effect=Exception("Test error")), \
         patch("plugins.tool_git.logger") as mock_logger:
>>>>>>> 8a8f3532
        mock_logger.level = logging.INFO
        tool = GitTool()
        tool.setup({})
        assert tool.repo is None
        status = tool.get_status()
        assert "Error: Git repository not initialized" in status
        mock_logger.error.assert_called_once()<|MERGE_RESOLUTION|>--- conflicted
+++ resolved
@@ -42,14 +42,9 @@
 
 def test_git_tool_initialization_failure():
     """Tests that the tool handles a failure during repository initialization."""
-<<<<<<< HEAD
     with patch("plugins.tool_git.Repo", side_effect=Exception("Test error")), patch(
         "plugins.tool_git.logger"
     ) as mock_logger:
-=======
-    with patch("plugins.tool_git.Repo", side_effect=Exception("Test error")), \
-         patch("plugins.tool_git.logger") as mock_logger:
->>>>>>> 8a8f3532
         mock_logger.level = logging.INFO
         tool = GitTool()
         tool.setup({})
