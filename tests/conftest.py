import builtins
import pathlib
import pytest
import os
import time as _time
import datetime as _datetime
import sqlite3
import subprocess as _subprocess
import yaml



@pytest.fixture(autouse=True, scope="function")
def enforce_test_mode_and_sandbox(monkeypatch):
    """
    1. Enforces SOPHIA_TEST_MODE=1, otherwise all tests fail.
    2. Mocks network requests to prevent real API calls.
    3. Restricts file writes to temporary/test directories.
    4. Blocks other dangerous operations like spawning processes, changing time, etc.
    5. Logs all violations for auditing.
    """
    # Step 1: Enforce test mode
    if os.environ.get("SOPHIA_TEST_MODE") != "1":
        pytest.exit(
            "SOPHIA_TEST_MODE is not active! Tests can only be run in test mode."
        )

    audit_log = pathlib.Path("tests/sandbox_audit.log")

    def log_violation(msg):
        with open(audit_log, "a") as f:
            f.write(f"[{_datetime.datetime.now()}] [sandbox] {msg}\\n")

    # Step 2: Block network libraries
    def fake_request(*args, **kwargs):
        log_violation(f"Network request attempt with args: {args}, kwargs: {kwargs}")
        raise RuntimeError("Tests must not make real network calls in test mode!")

    # Patch requests
    try:
        import requests

        monkeypatch.setattr(requests, "request", fake_request)
    except ImportError:
        pass

    # Patch httpx
    try:
        import httpx

        monkeypatch.setattr(httpx, "request", fake_request)
    except ImportError:
        pass

    # Patch urllib
    try:
        import urllib.request

        monkeypatch.setattr(urllib.request, "urlopen", fake_request)
    except ImportError:
        pass

    # Patch socket to allow local communication (AF_UNIX) but block networking
    try:
        import socket

        original_socket = socket.socket

        # The 'family' argument is crucial for distinguishing network sockets
        def safe_socket_factory(family, *args, **kwargs):
            if family in (socket.AF_INET, socket.AF_INET6):
                log_violation(f"Network socket attempt with family {family}")
                raise RuntimeError(
                    "Tests must not create network sockets in test mode!"
                )
            # Allow other socket types (e.g., AF_UNIX for asyncio/multiprocessing)
            return original_socket(family, *args, **kwargs)

        monkeypatch.setattr(socket, "socket", safe_socket_factory)

    except (ImportError, AttributeError):
        # Handle cases where socket might not be available or fully featured
        pass

    # Step 3: Restrict file writes
    original_open = builtins.open

    def safe_open(file, mode="r", *args, **kwargs):
        if "w" in mode or "a" in mode or "+" in mode:
            p = pathlib.Path(file).resolve()
            # Allow writes to /tmp, the project's tests/, sandbox/, and logs/ directories
            allowed_dirs = [
                "/tmp",
                str(pathlib.Path("tests").resolve()),
                str(pathlib.Path("sandbox").resolve()),
                str(pathlib.Path("logs").resolve()),
            ]
            if not any(str(p).startswith(allowed_dir) for allowed_dir in allowed_dirs):
                log_violation(f"Forbidden file write attempt: {file}")
                raise RuntimeError(
                    f"Test tried to write outside of allowed directories: {file}"
                )
        return original_open(file, mode, *args, **kwargs)

    monkeypatch.setattr(builtins, "open", safe_open)

    # Step 4: Block dangerous operations
    def block_dangerous_call(name):
        def blocked_function(*args, **kwargs):
            log_violation(f"Dangerous call attempt: {name}")
            raise RuntimeError(f"Tests must not call '{name}' in test mode!")

        return blocked_function

    monkeypatch.setattr(_subprocess, "Popen", block_dangerous_call("subprocess.Popen"))
    monkeypatch.setattr(os, "system", block_dangerous_call("os.system"))
    monkeypatch.setattr(sqlite3, "connect", block_dangerous_call("sqlite3.connect"))
    monkeypatch.setattr(os, "chmod", block_dangerous_call("os.chmod"))
    monkeypatch.setattr(os, "chown", block_dangerous_call("os.chown"))
    monkeypatch.setattr(_time, "sleep", block_dangerous_call("time.sleep"))

    # Block environment variable changes (with a whitelist)
    ENV_WHITELIST = {
        "SOPHIA_TEST_MODE",
        "PYTEST_CURRENT_TEST",
        "PYTHONPATH",
        "PATH",
        "HOME",
        "TMPDIR",
        "TEMP",
        "TMP",
        "SOPHIA_ADMIN_EMAILS",
<<<<<<< HEAD
        "GEMINI_API_KEY",
=======
>>>>>>> 6d891301
    }
    original_setitem = os.environ.__setitem__
    original_delitem = os.environ.__delitem__

    def safe_setitem(self, key, value):
        if key not in ENV_WHITELIST:
            log_violation(f"os.environ.__setitem__ attempt for key: {key}")
            raise RuntimeError(f"Test must not change un-whitelisted env var: {key}")
        original_setitem(key, value)

    def safe_delitem(self, key):
        if key not in ENV_WHITELIST:
            log_violation(f"os.environ.__delitem__ attempt for key: {key}")
            raise RuntimeError(f"Test must not delete un-whitelisted env var: {key}")
        original_delitem(key)

    # Directly patching the class method is more robust for os.environ
    monkeypatch.setattr(os.environ.__class__, "__setitem__", safe_setitem)
    monkeypatch.setattr(os.environ.__class__, "__delitem__", safe_delitem)

    yield

    # Teardown is handled by monkeypatch


@pytest.fixture(scope="session", autouse=True)
def create_test_config():
    """
    Creates a dummy config.yaml for tests that initialize the full FastAPI app.
    This prevents the app startup from failing when it can't find the config.
    """
    # Set a dummy API key to allow the real GeminiLLMAdapter to initialize without errors
    # The actual tests will use a mocked version anyway.
    os.environ["GEMINI_API_KEY"] = "test-key"

    config_path = "config.yaml"
    config_data = {
        "llm_models": {
            "primary_llm": {
                "model_name": "test-model",
                "temperature": 0.1,
            }
        },
        "lifecycle": {
            "waking_duration_seconds": 1,
            "sleeping_duration_seconds": 1,
        },
    }
    # Use builtins.open to bypass the sandbox for this setup task
    with builtins.open(config_path, "w") as f:
        yaml.dump(config_data, f)

    yield

    # Cleanup the file and env var after the test session is over
    os.remove(config_path)
    del os.environ["GEMINI_API_KEY"]


@pytest.fixture(scope="function")
def client(enforce_test_mode_and_sandbox):
    """
    Creates a new TestClient for each test function.
    This ensures the app is created *after* setup fixtures like create_test_config have run.
    """
    from fastapi.testclient import TestClient
    from main import app

    with TestClient(app) as c:
        yield c<|MERGE_RESOLUTION|>--- conflicted
+++ resolved
@@ -6,8 +6,6 @@
 import datetime as _datetime
 import sqlite3
 import subprocess as _subprocess
-import yaml
-
 
 
 @pytest.fixture(autouse=True, scope="function")
@@ -130,10 +128,6 @@
         "TEMP",
         "TMP",
         "SOPHIA_ADMIN_EMAILS",
-<<<<<<< HEAD
-        "GEMINI_API_KEY",
-=======
->>>>>>> 6d891301
     }
     original_setitem = os.environ.__setitem__
     original_delitem = os.environ.__delitem__
@@ -156,51 +150,4 @@
 
     yield
 
-    # Teardown is handled by monkeypatch
-
-
-@pytest.fixture(scope="session", autouse=True)
-def create_test_config():
-    """
-    Creates a dummy config.yaml for tests that initialize the full FastAPI app.
-    This prevents the app startup from failing when it can't find the config.
-    """
-    # Set a dummy API key to allow the real GeminiLLMAdapter to initialize without errors
-    # The actual tests will use a mocked version anyway.
-    os.environ["GEMINI_API_KEY"] = "test-key"
-
-    config_path = "config.yaml"
-    config_data = {
-        "llm_models": {
-            "primary_llm": {
-                "model_name": "test-model",
-                "temperature": 0.1,
-            }
-        },
-        "lifecycle": {
-            "waking_duration_seconds": 1,
-            "sleeping_duration_seconds": 1,
-        },
-    }
-    # Use builtins.open to bypass the sandbox for this setup task
-    with builtins.open(config_path, "w") as f:
-        yaml.dump(config_data, f)
-
-    yield
-
-    # Cleanup the file and env var after the test session is over
-    os.remove(config_path)
-    del os.environ["GEMINI_API_KEY"]
-
-
-@pytest.fixture(scope="function")
-def client(enforce_test_mode_and_sandbox):
-    """
-    Creates a new TestClient for each test function.
-    This ensures the app is created *after* setup fixtures like create_test_config have run.
-    """
-    from fastapi.testclient import TestClient
-    from main import app
-
-    with TestClient(app) as c:
-        yield c+    # Teardown is handled by monkeypatch