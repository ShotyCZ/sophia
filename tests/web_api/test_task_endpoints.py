--- conflicted
+++ resolved
@@ -1,21 +1,12 @@
 import asyncio
+from fastapi.testclient import TestClient
+from main import app
 from services.websocket_manager import manager
-<<<<<<< HEAD
-from unittest.mock import patch, AsyncMock
-=======
 from unittest.mock import patch
->>>>>>> 6d891301
 
+# Use the TestClient for synchronous endpoints
+client = TestClient(app)
 
-<<<<<<< HEAD
-@patch("main.neocortex", new_callable=AsyncMock)
-def test_create_task_and_get_status(mock_neocortex, client):
-    """
-    Tests creating a task, then immediately polling its status.
-    """
-    # Arrange
-    # The background task is mocked, so we don't need to check for its completion.
-=======
 
 @patch("main.Orchestrator")
 @patch("main.GeminiLLMAdapter")
@@ -24,7 +15,6 @@
     Tests creating a task, then immediately polling its status.
     """
     # Arrange (mocks are applied via decorators; no direct use of return values needed)
->>>>>>> 6d891301
 
     # Step 1: Create the task
     response_create = client.post(
@@ -34,24 +24,19 @@
     task_id = response_create.json().get("task_id")
     assert task_id is not None
 
-    # Check that the neocortex was called
-    mock_neocortex.process_input.assert_called_once_with(
-        session_id=task_id, user_input="A simple test prompt"
-    )
-
     # Step 2: Get the status of the created task
-    # Since the neocortex is mocked, the STM won't have any state. We expect a 404.
-    # A more advanced test could also mock main.stm.
+    # In a test environment, the background task might not have run,
+    # but we can still check if the initial status is correctly reported.
     response_status = client.get(f"/api/v1/tasks/{task_id}")
-    assert response_status.status_code == 404
+    assert response_status.status_code == 200
+    status_data = response_status.json()
+    assert status_data["task_id"] == task_id
+    assert "status" in status_data
+    assert "history" in status_data
+    assert "feedback" in status_data
 
 
-<<<<<<< HEAD
-def test_get_task_status_not_found(client):
-=======
-
 def test_get_task_status_not_found():
->>>>>>> 6d891301
     """
     Tests that querying a non-existent task ID returns a 404 error.
     """
@@ -59,21 +44,16 @@
     assert response.status_code == 404
 
 
-<<<<<<< HEAD
-@patch("main.neocortex", new_callable=AsyncMock)
-def test_websocket_communication(mock_neocortex, client):
-=======
 @patch("main.Orchestrator")
 @patch("main.GeminiLLMAdapter")
 def test_websocket_communication(MockLLMAdapter, MockOrchestrator):
->>>>>>> 6d891301
     """
     Tests the WebSocket endpoint by creating a task and listening for updates.
     """
     # Arrange
-    # The neocortex is already mocked by the decorator.
-    # We can configure its behavior if needed.
-    mock_neocortex.process_input.return_value = None
+    # Mock the orchestrator to do nothing in the background initially
+    mock_orchestrator_instance = MockOrchestrator.return_value
+    mock_orchestrator_instance.execute_plan.return_value = None
 
     # Step 1: Create a task to get a valid task_id
     response_create = client.post(
