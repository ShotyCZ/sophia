import asyncio
import uuid
import yaml
import logging
from dotenv import load_dotenv

from core.gemini_llm_adapter import GeminiLLMAdapter
from core.context import SharedContext
from core.cognitive_layers import ReptilianBrain, MammalianBrain
from core.neocortex import Neocortex
from core.memory_systems import ShortTermMemory, LongTermMemory

# --- Konfigurace Logování ---
# Nastavíme logování tak, aby se zobrazovaly informace z CrewAI a dalších modulů
logging.basicConfig(
    level=logging.INFO, format="%(asctime)s - %(levelname)s - %(message)s"
)


# --- Načtení Konfigurace ---
def load_app_config():
    """Načte konfiguraci z config.yaml."""
    try:
        with open("config.yaml", "r") as f:
            return yaml.safe_load(f)
    except FileNotFoundError:
        logging.error("CHYBA: Konfigurační soubor 'config.yaml' nebyl nalezen.")
        return None
    except yaml.YAMLError as e:
        logging.error(f"CHYBA: Chyba při parsování konfiguračního souboru: {e}")
        return None


async def main():
    """
    Hlavní asynchronní funkce pro spuštění interaktivní REPL session.
    """
    print("--- Sophia Interactive Session ---")
    print("Zadejte svůj požadavek, nebo napište 'exit' pro ukončení.")

    # 1. Načtení .env a konfigurace
    load_dotenv()
    config = load_app_config()
    if not config:
        print("Kritická chyba: Nelze načíst konfiguraci. Ukončuji.")
        return

    # 2. Inicializace komponent
    try:
        llm_config = config.get("llm_models", {}).get("primary_llm", {})
        llm_adapter = GeminiLLMAdapter(
            model=llm_config.get("model_name", "gemini-pro"),
            temperature=llm_config.get("temperature", 0.7),
        )

        # cognitive layers
        short_term_memory = ShortTermMemory()
        long_term_memory = LongTermMemory()
        reptilian = ReptilianBrain()
        mammalian = MammalianBrain(long_term_memory=long_term_memory)
        neocortex = Neocortex(llm=llm_adapter, short_term_memory=short_term_memory)

        print("Komponenty (LLM, Planner, Cognitive layers) úspěšně inicializovány.")
    except Exception as e:
        print(f"Kritická chyba při inicializaci: {e}")
        return

    # 3. Spuštění REPL smyčky
    while True:
        try:
            prompt = input("\n> ")
            if prompt.lower() in ["exit", "quit", "konec"]:
                print("Ukončuji session. Na shledanou!")
                break
            if not prompt:
                continue

            # --- Fáze 1: Plazí + Savčí + Neokortex pipeline ---
            print("\n--- Fáze: Reptilian -> Mammalian -> Neocortex pipeline... ---")
            session_id = str(uuid.uuid4())
            context = SharedContext(original_prompt=prompt, session_id=session_id)

            # Run pipeline: Reptilian -> Mammalian -> Planner -> Neocortex
            ctx1 = reptilian.process_input(context)
            ctx2 = mammalian.process_input(ctx1)

            # Ask the planner to produce a plan for the processed context
            try:
                planner_result = neocortex.planner.run_task(ctx2)
            except Exception as e:
                print(f"Planner error: {e}")
                logging.exception("Planner raised an exception")
                continue

            # planner_result is expected to have a payload with a 'plan' key containing a list
            plan = None
            try:
                plan = planner_result.payload.get("plan")
            except Exception:
                # be defensive: planner_result may not have payload or may be None
                plan = None

<<<<<<< HEAD
            # --- Fáze 2: Provedení ---
            print("\n--- Fáze 2: Provádění plánu... ---")
            # Orchestrator.execute_plan je asynchronní metoda
            final_context = await orchestrator.execute_plan(context)

=======
            if not plan or not isinstance(plan, list) or len(plan) == 0:
                print("Planner did not produce a valid plan for that input. Try a more specific or actionable request.")
                continue

            # attach plan to context and execute
            ctx2.current_plan = plan

            # neocortex.execute_plan is async and returns final context
            final_context = await neocortex.execute_plan(ctx2)

>>>>>>> 33989d06
            # --- Fáze 3: Výsledek ---
            print("\n--- Fáze 3: Výsledek provedení ---")
            print(f"Finální status: {final_context.feedback}")

            print("\nHistorie kroků:")
            if not final_context.step_history:
                print("  (žádné kroky nebyly provedeny)")
            else:
                for step in final_context.step_history:
                    status = step.get("output", {}).get("status", "N/A")
                    result = step.get("output", {}).get("result", "")
                    error = step.get("output", {}).get("error", "")
                    print(f"  - Krok: {step['description']}")
                    print(f"    Stav: {status.upper()}")
                    if status == "success":
                        print(f"    Výstup: {result}")
                    elif status == "error":
                        print(f"    Chyba: {error}")

        except KeyboardInterrupt:
            print("\nUkončuji session. Na shledanou!")
            break
        except Exception as e:
            print(f"\nDošlo k neočekávané chybě: {e}")
            logging.exception("Neočekávaná chyba v hlavní smyčce")


if __name__ == "__main__":
    # Spuštění asynchronní hlavní funkce
    try:
        asyncio.run(main())
    except KeyboardInterrupt:
        print("\nProgram ukončen uživatelem.")<|MERGE_RESOLUTION|>--- conflicted
+++ resolved
@@ -100,13 +100,6 @@
                 # be defensive: planner_result may not have payload or may be None
                 plan = None
 
-<<<<<<< HEAD
-            # --- Fáze 2: Provedení ---
-            print("\n--- Fáze 2: Provádění plánu... ---")
-            # Orchestrator.execute_plan je asynchronní metoda
-            final_context = await orchestrator.execute_plan(context)
-
-=======
             if not plan or not isinstance(plan, list) or len(plan) == 0:
                 print("Planner did not produce a valid plan for that input. Try a more specific or actionable request.")
                 continue
@@ -117,7 +110,6 @@
             # neocortex.execute_plan is async and returns final context
             final_context = await neocortex.execute_plan(ctx2)
 
->>>>>>> 33989d06
             # --- Fáze 3: Výsledek ---
             print("\n--- Fáze 3: Výsledek provedení ---")
             print(f"Finální status: {final_context.feedback}")
