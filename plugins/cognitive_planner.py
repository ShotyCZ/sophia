--- conflicted
+++ resolved
@@ -97,20 +97,10 @@
         )
 
         planned_context = await self.llm_tool.execute(
-<<<<<<< HEAD
             planning_context, tools=planner_tool, tool_choice="auto"  # Use auto for flexibility
         )
         llm_message = planned_context.payload.get("llm_response")
         logger.info(f"Raw LLM response received in planner: {llm_message}")
-=======
-            context=planning_context, tools=planner_tool, tool_choice="auto"
-        )
-        llm_message = planned_context.payload.get("llm_response")
-        context.logger.info(
-            f"Raw LLM response received in planner: {llm_message}",
-            extra={"plugin_name": self.name},
-        )
->>>>>>> 09e212aa
 
         try:
             # Gracefully handle cases where there's no response or no tool calls
@@ -122,7 +112,6 @@
             tool_calls = llm_message.tool_calls
             plan = []
 
-<<<<<<< HEAD
             # Scenario 1: Smart model returned a direct list of tool calls
             if len(tool_calls) > 1 or tool_calls[0].function.name != "create_plan":
                 logger.info("Parsing direct tool calls from a smart model.")
@@ -156,84 +145,6 @@
         except (json.JSONDecodeError, AttributeError, ValueError, TypeError) as e:
             logger.error(
                 "Failed to decode or process plan from LLM response: %s\nResponse was: %s",
-=======
-            # Scenario 1: The model used the tool_calls feature correctly
-            if tool_calls:
-                # Sub-scenario A: The model returned a direct list of tool calls
-                if len(tool_calls) > 1 or tool_calls[0].function.name != "create_plan":
-                    for call in tool_calls:
-                        try:
-                            tool_name, method_name = call.function.name.split(".", 1)
-                            # Robustly decode arguments
-                            raw_args = call.function.arguments
-                            if raw_args and raw_args.strip():
-                                try:
-                                    arguments = json.loads(raw_args)
-                                except json.JSONDecodeError:
-                                    context.logger.warning(
-                                        f"JSONDecodeError for arguments: '{raw_args}'. Defaulting to empty dict.",
-                                        extra={"plugin_name": self.name},
-                                    )
-                                    arguments = {}
-                            else:
-                                arguments = {}
-
-                            plan.append(
-                                {
-                                    "tool_name": tool_name,
-                                    "method_name": method_name,
-                                    "arguments": arguments,
-                                }
-                            )
-                        except ValueError:
-                            context.logger.error(
-                                f"Invalid tool call format: {call.function.name}. Expected 'plugin.method'.",
-                                extra={"plugin_name": self.name},
-                            )
-                    context.logger.info(
-                        f"Generated plan with {len(plan)} steps directly from tool calls.",
-                        extra={"plugin_name": self.name},
-                    )
-                # Sub-scenario B: The model wrapped the plan in a 'create_plan' function call
-                elif tool_calls[0].function.name == "create_plan":
-                    plan_str = tool_calls[0].function.arguments
-                    plan_data = json.loads(plan_str)
-                    plan = plan_data.get("plan", [])
-                    context.logger.info(
-                        f"Generated plan with {len(plan)} steps via function call.",
-                        extra={"plugin_name": self.name},
-                    )
-            # Scenario 2: The model returned a JSON blob in the content field
-            elif llm_message.content and "plan" in llm_message.content:
-                try:
-                    # Extract JSON from markdown if necessary
-                    json_str = llm_message.content
-                    if "```json" in json_str:
-                        json_str = json_str.split("```json")[1].split("```")[0]
-
-                    plan_data = json.loads(json_str)
-                    plan = plan_data.get("plan", [])
-                    context.logger.info(
-                        f"Generated plan with {len(plan)} steps from JSON content.",
-                        extra={"plugin_name": self.name},
-                    )
-                except (json.JSONDecodeError, IndexError) as json_err:
-                    context.logger.error(
-                        f"Failed to parse plan from JSON content: {json_err}",
-                        extra={"plugin_name": self.name},
-                    )
-            else:
-                context.logger.info(
-                    "No tool calls or valid JSON plan found in response.",
-                    extra={"plugin_name": self.name},
-                )
-
-            context.payload["plan"] = plan
-
-        except (json.JSONDecodeError, AttributeError, ValueError) as e:
-            context.logger.error(
-                "Failed to decode plan from LLM response: %s\nResponse was: %s",
->>>>>>> 09e212aa
                 e,
                 llm_message,
                 exc_info=True,
