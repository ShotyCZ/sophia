--- conflicted
+++ resolved
@@ -50,27 +50,19 @@
                 "type": "function",
                 "function": {
                     "name": "execute",
-<<<<<<< HEAD
                     "description": (
                         "For general text generation, summarization, reformatting, or "
                         "any other language-based task. The text to be processed must "
                         "be passed as the 'prompt' argument."
                     ),
-=======
-                    "description": "For general text generation, summarization, reformatting, or any other language-based task. The text to be processed must be passed as the 'prompt' argument.",
->>>>>>> 8a8f3532
                     "parameters": {
                         "type": "object",
                         "properties": {
                             "prompt": {
                                 "type": "string",
-<<<<<<< HEAD
                                 "description": (
                                     "The text prompt to process for the language model."
                                 ),
-=======
-                                "description": "The text prompt to process for the language model.",
->>>>>>> 8a8f3532
                             },
                         },
                         "required": ["prompt"],
@@ -79,7 +71,6 @@
             }
         ]
 
-<<<<<<< HEAD
     async def execute(self, context: SharedContext) -> SharedContext:
         """
         Generate a response using the configured LLM.
@@ -91,27 +82,6 @@
         tool_choice = context.payload.get("tool_choice")
 
         # Determine the final input for the LLM.
-=======
-    async def execute(
-        self,
-        *,  # Make arguments keyword-only
-        context: SharedContext,
-        prompt: Optional[str] = None,
-        tools: Optional[list] = None,
-        tool_choice: Optional[str] = None,
-    ) -> SharedContext:
-        """
-        Generate a response using the configured LLM.
-
-        This method is called in two primary ways:
-        1. By the Kernel as a planned tool: `prompt` is provided from the plan's
-           arguments, and `context` is injected.
-        2. By other plugins (e.g., CognitivePlanner): `context` is provided directly,
-           and the input is taken from `context.user_input`.
-        """
-        # Determine the final input for the LLM. Prioritize the 'prompt' argument
-        # from a tool call, fall back to the general user_input in the context.
->>>>>>> 8a8f3532
         llm_input = prompt if prompt is not None else context.user_input
         if not llm_input:
             context.payload["llm_response"] = "Error: No input provided to LLMTool."
@@ -123,25 +93,12 @@
             *context.history,
         ]
 
-<<<<<<< HEAD
         if prompt is not None:
             messages.append({"role": "user", "content": prompt})
 
         context.logger.info(
             f"Calling LLM with {len(messages)} messages.", extra={"plugin_name": self.name}
         )
-=======
-        # If this is a tool call, 'prompt' will be set. The history contains the
-        # original user input, but the *actual* input for this specific LLM call
-        # is the 'prompt' argument. We append it as the final user message.
-        if prompt is not None:
-            messages.append({"role": "user", "content": prompt})
-
-        # If it's a call from the planner, prompt is None. The kernel ensures
-        # that history already contains the latest user_input, so we don't add it again.
-
-        context.logger.info(f"Calling LLM with {len(messages)} messages.", extra={"plugin_name": self.name})
->>>>>>> 8a8f3532
         try:
             completion_kwargs = {
                 "model": self.model,
