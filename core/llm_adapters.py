--- conflicted
+++ resolved
@@ -104,27 +104,11 @@
                         if chunk.usage:
                              usage_data = { "id": chunk.id, "model": chunk.model, "usage": chunk.usage.model_dump() }
 
-<<<<<<< HEAD
                     return full_response_content, usage_data
                 else:
                     # --- Logika bez streamování ---
                     response = await self._client.chat.completions.create(**request_params)
                     content = response.choices[0].message.content
-=======
-                    # Pokud jsme dostali odpověď přes tool_calls, má přednost
-                    final_content = tool_call_args_accumulator if tool_call_args_accumulator else full_response_content
-                    return final_content, usage_data
-                else:
-                    # --- Logika bez streamování ---
-                    response = await self._client.chat.completions.create(**request_params)
-
-                    # Zpracování odpovědi v JSON režimu
-                    if response.choices[0].message.tool_calls:
-                        content = response.choices[0].message.tool_calls[0].function.arguments
-                    else:
-                        content = response.choices[0].message.content
-
->>>>>>> 9380c3c1
                     usage_data = {
                         "id": response.id,
                         "model": response.model,
