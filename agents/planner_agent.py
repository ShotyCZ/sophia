import json
import re
import logging
from core.context import SharedContext
from core.gemini_llm_adapter import GeminiLLMAdapter


class PlannerAgent:
    """
    A class to generate executable plans using a language model, without external frameworks.
    """

    MAX_RETRIES = 3

    def __init__(self, llm: GeminiLLMAdapter):
        """
        Initializes the PlannerAgent with a direct LLM adapter.
        """
        self.llm = llm
        self.logger = logging.getLogger(__name__)

    def _extract_json_from_response(self, response: str) -> str:
        """
        Extracts a JSON code block from the LLM's string response.
        """
        # Regex to find the JSON block, even with markdown backticks
        match = re.search(r"```(json)?\s*([\s\S]*?)\s*```", response)
        if match:
            return match.group(2).strip()
        # Fallback for responses that might just be a raw JSON string
        return response.strip()

    def _build_prompt(self, context: SharedContext) -> str:
        """
        Builds a detailed, structured prompt for the LLM to generate a plan.
        """
        available_tools = [
            "ExecutePythonScriptTool",
            "RunUnitTestsTool",
            "ListDirectoryTool",
            "ReadFileTool",
            "WriteFileTool",
            "GitTool",
            "MemoryReaderTool",
            "SystemAwarenessTool",
        ]

        # This structured prompt is designed to be more robust and give the LLM clear instructions.
        prompt = f"""
You are a master planner AI. Your task is to analyze a user's request and create a detailed, step-by-step execution plan.

**Constraints & Rules:**
1.  The plan must be a valid JSON array of objects.
2.  Each step in the JSON array must be an object with the following keys: `step_id` (integer), `description` (string), `tool_name` (string), and `parameters` (a dictionary).
3.  You can ONLY use tools from this list: {", ".join(available_tools)}. Do not invent tools.
4.  If the user's request is impossible or outside your capabilities (e.g., asking for the weather, accessing the internet), you must return an empty JSON array `[]` and nothing else.
5.  Your entire response must be ONLY the JSON plan. Do not include any other text, explanations, or markdown formatting outside of the JSON itself.

**User Request:**
"{context.original_prompt}"

**Example of a valid response:**
```json
[
  {{
    "step_id": 1,
    "description": "List all files in the root of the sandbox directory.",
    "tool_name": "ListDirectoryTool",
    "parameters": {{
      "path": "."
    }}
  }}
]
```

Now, generate the plan for the user's request.
"""
        return prompt

    def run_task(self, context: SharedContext) -> SharedContext:
        """
        Runs the planning task by calling the LLM directly and validating the output.
        Retries up to MAX_RETRIES times if the output is not a valid JSON plan.
        """
        prompt = self._build_prompt(context)

        for attempt in range(self.MAX_RETRIES):
            self.logger.info(
                f"Running PlannerAgent, attempt {attempt + 1}/{self.MAX_RETRIES}"
            )
            try:
                # Direct LLM call
                raw_response = self.llm.invoke(prompt)
                # Preserve the raw LLM response in the context payload for debugging
                try:
                    context.payload["raw_response"] = raw_response
                except Exception:
                    context.payload["raw_response"] = str(raw_response)

                if not raw_response or not raw_response.strip():
                    # This specifically handles the "None or empty response from LLM" error
                    raise ValueError("Received an empty response from the LLM.")

                json_string = self._extract_json_from_response(raw_response)
                parsed_plan = json.loads(json_string)

                # Handle the case where the LLM correctly decides the task is impossible
                if isinstance(parsed_plan, list) and not parsed_plan:
                    self.logger.info(
                        "Planner correctly determined the task is un-plannable."
                    )
                    context.payload["plan"] = []
                    context.feedback = "The task could not be completed as it is outside my capabilities."
                    return context

                # Validate the structure of the plan
                if isinstance(parsed_plan, list) and all(
                    isinstance(step, dict)
                    and "step_id" in step
                    and "description" in step
                    and "tool_name" in step
                    and "parameters" in step
                    for step in parsed_plan
                ):
                    context.payload["plan"] = parsed_plan
                    self.logger.info(
                        f"Successfully generated and validated plan: {parsed_plan}"
                    )
                    return context
                else:
                    # Log the raw response for debugging before raising
                    self.logger.debug(f"Planner raw response (invalid structure): {raw_response}")
                    raise ValueError("Plan structure is invalid.")

            except (json.JSONDecodeError, ValueError) as e:
                self.logger.warning(
                    f"Attempt {attempt + 1} failed: Invalid JSON or plan structure. Error: {e}"
                )
                if attempt == self.MAX_RETRIES - 1:
                    self.logger.error(
                        "PlannerAgent failed to generate a valid plan after all retries."
                    )
<<<<<<< HEAD
=======
                    # include the last raw response for visibility
                    try:
                        context.payload["raw_response_last_attempt"] = raw_response
                    except Exception:
                        context.payload["raw_response_last_attempt"] = str(raw_response)
>>>>>>> 33989d06
                    context.payload["plan"] = None
                    context.feedback = (
                        "PlannerAgent failed to generate a valid JSON plan."
                    )
                    return context

        return context<|MERGE_RESOLUTION|>--- conflicted
+++ resolved
@@ -140,14 +140,11 @@
                     self.logger.error(
                         "PlannerAgent failed to generate a valid plan after all retries."
                     )
-<<<<<<< HEAD
-=======
                     # include the last raw response for visibility
                     try:
                         context.payload["raw_response_last_attempt"] = raw_response
                     except Exception:
                         context.payload["raw_response_last_attempt"] = str(raw_response)
->>>>>>> 33989d06
                     context.payload["plan"] = None
                     context.feedback = (
                         "PlannerAgent failed to generate a valid JSON plan."
